use utoipa::OpenApi;
use utoipa::Modify;
use utoipa::openapi::security::{SecurityScheme, Http, HttpAuthScheme};

use crate::handlers::{
    auth,
    docker_registry_v2,
    health,
    organizations,
    registry,
};
use crate::models::{
    user::UserResponse,
    organizations::{
        Organization, CreateOrganizationRequest, UpdateOrganizationRequest,
        AddMemberRequest, UpdateMemberRequest, OrganizationMember,
    },
};
use crate::handlers::registry::{Repository, ImageInfo};
use crate::handlers::docker_registry_v2::{ApiVersionResponse, CatalogResponse, TagListResponse, BlobUploadResponse, ErrorResponse, RegistryError};

/// Security addon để thêm Bearer Auth vào OpenAPI
pub struct SecurityAddon;

impl Modify for SecurityAddon {
    fn modify(&self, openapi: &mut utoipa::openapi::OpenApi) {
        if let Some(components) = openapi.components.as_mut() {
            components.add_security_scheme(
                "bearerAuth",
                SecurityScheme::Http(Http::new(HttpAuthScheme::Bearer)),
            );
        }
    }
}

/// Generate the OpenAPI documentation for the entire API
#[derive(OpenApi)]
#[openapi(
    paths(
        // Health endpoints
        health::check,

        // Auth endpoints
        auth::register,
        auth::login,
        auth::refresh,

        // Organization endpoints
        organizations::create_organization,
        organizations::get_organization,
        organizations::list_user_organizations,
        organizations::update_organization,
        organizations::delete_organization,
        organizations::get_organization_members,
        organizations::add_organization_member,
        organizations::update_member_role,
        organizations::remove_organization_member,

        // Registry endpoints
        registry::list_repositories,
        registry::get_repository,
        registry::list_images,
        
        // Docker Registry V2 API endpoints
        docker_registry_v2::base_api,
        docker_registry_v2::get_catalog,
        docker_registry_v2::get_manifest,
        docker_registry_v2::head_manifest,
        docker_registry_v2::put_manifest,
        docker_registry_v2::delete_manifest,
        docker_registry_v2::get_blob,
        docker_registry_v2::head_blob,
        docker_registry_v2::start_blob_upload,
        docker_registry_v2::upload_blob_chunk,
        docker_registry_v2::complete_blob_upload,
        docker_registry_v2::get_upload_status,
        docker_registry_v2::cancel_blob_upload,
        docker_registry_v2::list_tags,
    ),
    components(
        schemas(
            // Health schemas
            health::HealthResponse,

            // User schemas
            UserResponse,
            auth::RegisterRequest,
            auth::LoginRequest,
            auth::RefreshRequest,
            auth::AuthResponse,

            // Organization schemas
            Organization,
            CreateOrganizationRequest,
            UpdateOrganizationRequest,
            AddMemberRequest,
            UpdateMemberRequest,
            OrganizationMember,

            // Registry schemas
            Repository,
            ImageInfo,
            
            // Docker Registry V2 API schemas
            ApiVersionResponse,
            CatalogResponse,
            TagListResponse,
            BlobUploadResponse,
            ErrorResponse,
            RegistryError,
        )
    ),
    tags(
        (name = "health", description = "Health check endpoints"),
        (name = "auth", description = "Authentication endpoints"),
        (name = "organizations", description = "Organization management endpoints"),
        (name = "registry", description = "Container registry operations"),
<<<<<<< HEAD
    ),
    modifiers(&SecurityAddon)  // 👈 thêm cái này để có Bearer Auth
=======
        (name = "docker-registry-v2", description = "Docker Registry V2 API - OCI Distribution Specification"),
    )
>>>>>>> 5c7b85a3
)]
pub struct ApiDoc;<|MERGE_RESOLUTION|>--- conflicted
+++ resolved
@@ -115,12 +115,8 @@
         (name = "auth", description = "Authentication endpoints"),
         (name = "organizations", description = "Organization management endpoints"),
         (name = "registry", description = "Container registry operations"),
-<<<<<<< HEAD
+        (name = "docker-registry-v2", description = "Docker Registry V2 API - OCI Distribution Specification"),
     ),
-    modifiers(&SecurityAddon)  // 👈 thêm cái này để có Bearer Auth
-=======
-        (name = "docker-registry-v2", description = "Docker Registry V2 API - OCI Distribution Specification"),
-    )
->>>>>>> 5c7b85a3
+      modifiers(&SecurityAddon)  // 👈 add this to get Bearer Auth
 )]
 pub struct ApiDoc;